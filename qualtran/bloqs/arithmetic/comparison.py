--- conflicted
+++ resolved
@@ -324,16 +324,11 @@
         x_val, y_val, target_val = register_vals
         return x_val, y_val, target_val ^ (x_val <= y_val)
 
-<<<<<<< HEAD
+    def short_name(self) -> str:
+        return 'x <= y'
+
     def on_classical_vals(self, *, x: int, y: int, target: int) -> Dict[str, 'ClassicalValT']:
         return {'x': x, 'y': y, 'target': target ^ (x <= y)}
-=======
-    def short_name(self) -> str:
-        return 'x <= y'
-
-    def on_classical_vals(self, *args) -> Dict[str, 'ClassicalValT']:
-        return dict(zip([reg.name for reg in self.signature], self.apply(*args)))
->>>>>>> 259a39f4
 
     def _circuit_diagram_info_(self, _) -> cirq.CircuitDiagramInfo:
         wire_symbols = ["In(x)"] * self.x_bitsize
