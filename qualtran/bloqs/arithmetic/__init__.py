--- conflicted
+++ resolved
@@ -12,17 +12,7 @@
 #  See the License for the specific language governing permissions and
 #  limitations under the License.
 
-<<<<<<< HEAD
-from qualtran.bloqs.arithmetic.addition import Add, AddK, OutOfPlaceAdder
-=======
-from qualtran.bloqs.arithmetic.addition import (
-    Add,
-    AddConstantMod,
-    OutOfPlaceAdder,
-    SimpleAddConstant,
-    Subtract,
-)
->>>>>>> 524209d2
+from qualtran.bloqs.arithmetic.addition import Add, AddK, Subtract, OutOfPlaceAdder
 from qualtran.bloqs.arithmetic.comparison import (
     BiQubitsMixer,
     EqualsAConstant,
