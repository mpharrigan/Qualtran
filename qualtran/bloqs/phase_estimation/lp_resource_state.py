--- conflicted
+++ resolved
@@ -19,12 +19,8 @@
 import attrs
 import cirq
 import numpy as np
-<<<<<<< HEAD
+import sympy
 from numpy.typing import NDArray
-=======
-import sympy
-from numpy._typing import NDArray
->>>>>>> e8de6e9b
 
 from qualtran import (
     Bloq,
