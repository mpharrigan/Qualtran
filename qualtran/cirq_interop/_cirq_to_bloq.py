--- conflicted
+++ resolved
@@ -330,11 +330,8 @@
         CHadamard,
         CNOT,
         CSwap,
-<<<<<<< HEAD
+        CYGate,
         CZ,
-=======
-        CYGate,
->>>>>>> 1f47969f
         CZPowGate,
         GlobalPhase,
         Hadamard,
